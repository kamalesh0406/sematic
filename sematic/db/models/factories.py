"""
Functions to generate models.
"""
# Standard Library
import datetime
import json
import secrets
from typing import Any, List, Optional, Tuple

# Sematic
from sematic.abstract_future import AbstractFuture, FutureState, make_future_id
from sematic.db.models.artifact import Artifact
from sematic.db.models.edge import Edge
from sematic.db.models.resolution import Resolution, ResolutionStatus
from sematic.db.models.run import Run
from sematic.db.models.user import User
from sematic.storage import Storage
from sematic.types.serialization import (
    get_json_encodable_summary,
    type_from_json_encodable,
    type_to_json_encodable,
    value_from_json_encodable,
    value_to_json_encodable,
)
<<<<<<< HEAD
from sematic.types.types.union import get_value_type, is_union
=======
from sematic.utils.hashing import get_value_and_type_sha1_digest
from sematic.utils.json import fix_nan_inf
>>>>>>> a8911868


def make_run_from_future(future: AbstractFuture) -> Run:
    """
    Create a Run model instance from a future.
    """
    run = Run(
        id=future.id,
        original_run_id=future.original_future_id,
        future_state=future.state,
        name=future.props.name,
        calculator_path=make_func_path(future),
        parent_id=(
            future.parent_future.id if future.parent_future is not None else None
        ),
        nested_future_id=(
            future.nested_future.id if future.nested_future is not None else None
        ),
        description=future.calculator.__doc__,
        tags=future.props.tags,
        source_code=future.calculator.get_source(),
        created_at=datetime.datetime.utcnow(),
        updated_at=datetime.datetime.utcnow(),
    )

    # Set this outside the constructor because the constructor expects
    # a json encodable, but this property will auto-update the json
    # encodable field.
    run.resource_requirements = future.props.resource_requirements

    return run


def clone_root_run(run: Run, edges: List[Edge]) -> Tuple[Run, List[Edge]]:
    """
    Clone a root run and its edges.

    Parameters
    ----------
    run: Run
        Original run to clone.
    edges: List[Edge]
        Original run's input and output edges.

    Returns
    -------
    Tuple[Run, List[Edge]]
        A tuple whose first element is the cloned run, and the second element is
        the list of cloned edges.
    """
    run_id = make_future_id()
    cloned_run = Run(
        id=run_id,
        original_run_id=run.original_run_id,
        root_id=run_id,
        future_state=FutureState.CREATED,
        name=run.name,
        calculator_path=run.calculator_path,
        parent_id=None,
        description=run.description,
        tags=run.tags,
        source_code=run.source_code,
        container_image_uri=run.container_image_uri,
    )

    # Set this outside the constructor because the constructor expects
    # a json encodable, but this property will auto-update the json
    # encodable field.
    cloned_run.resource_requirements = run.resource_requirements

    cloned_edges = [
        Edge(
            destination_run_id=(run_id if edge.destination_run_id == run.id else None),
            source_run_id=(run_id if edge.source_run_id == run.id else None),
            destination_name=edge.destination_name,
            artifact_id=edge.artifact_id,
        )
        for edge in edges
    ]

    return cloned_run, cloned_edges


def clone_resolution(resolution: Resolution, root_id: str) -> Resolution:
    """
    Clone a resolution.

    Parameters
    ----------
    resolution: Resolution
        Original resolution to clone.
    root_id: str
        The root ID for this resolution. Typically comes from the cloned root
        run.

    Returns
    -------
    Resolution
        Cloned resolution.
    """
    cloned_resolution = Resolution(
        root_id=root_id,
        status=ResolutionStatus.CREATED,
        kind=resolution.kind,
        settings_env_vars=resolution.settings_env_vars,
        container_image_uri=resolution.container_image_uri,
        container_image_uris=resolution.container_image_uris,
        client_version=resolution.client_version,
    )

    # Set this outside the constructor because the constructor expects
    # a json encodable, but this property will auto-update the json
    # encodable field.
    cloned_resolution.git_info = resolution.git_info

    return cloned_resolution


def make_func_path(future: AbstractFuture) -> str:
    return f"{future.calculator.__module__}.{future.calculator.__name__}"


def make_artifact(
    value: Any, type_: Any, storage: Optional[Storage] = None
) -> Artifact:
    """
    Create an Artifact model instance from a value and type.
    """
    if is_union(type_):
        type_ = get_value_type(value, type_)
    type_serialization = type_to_json_encodable(type_)
    value_serialization = value_to_json_encodable(value, type_)
    json_summary = get_json_encodable_summary(value, type_)

    artifact = Artifact(
        id=get_value_and_type_sha1_digest(
            value_serialization, type_serialization, json_summary
        ),
        json_summary=fix_nan_inf(json.dumps(json_summary, sort_keys=True, default=str)),
        type_serialization=json.dumps(type_serialization, sort_keys=True),
        created_at=datetime.datetime.utcnow(),
        updated_at=datetime.datetime.utcnow(),
    )

    if storage is not None:
        storage.set(
            _make_artifact_storage_key(artifact),
            json.dumps(value_serialization, sort_keys=True).encode("utf-8"),
        )

    return artifact


def get_artifact_value(artifact: Artifact, storage: Storage) -> Any:
    """
    Fetch artifact serialization from storage and deserialize.
    """
    payload = storage.get(_make_artifact_storage_key(artifact))

    value_serialization = json.loads(payload.decode("utf-8"))
    type_serialization = json.loads(artifact.type_serialization)

    type_ = type_from_json_encodable(type_serialization)

    value = value_from_json_encodable(value_serialization, type_)

    return value


def _make_artifact_storage_key(artifact: Artifact) -> str:
    return "artifacts/{}".format(artifact.id)


def make_user(
    email: str,
    first_name: Optional[str],
    last_name: Optional[str],
    avatar_url: Optional[str],
) -> User:
    """
    Make a user
    """
    api_key = _make_api_key()

    return User(
        email=email,
        first_name=first_name,
        last_name=last_name,
        avatar_url=avatar_url,
        api_key=api_key,
    )


def _make_api_key() -> str:
    """
    Generate an API key
    """
    return secrets.token_urlsafe(16)<|MERGE_RESOLUTION|>--- conflicted
+++ resolved
@@ -22,12 +22,10 @@
     value_from_json_encodable,
     value_to_json_encodable,
 )
-<<<<<<< HEAD
+
 from sematic.types.types.union import get_value_type, is_union
-=======
 from sematic.utils.hashing import get_value_and_type_sha1_digest
 from sematic.utils.json import fix_nan_inf
->>>>>>> a8911868
 
 
 def make_run_from_future(future: AbstractFuture) -> Run:
